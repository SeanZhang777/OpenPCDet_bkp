--- conflicted
+++ resolved
@@ -10,11 +10,8 @@
 from .waymo.waymo_dataset import WaymoDataset
 from .pandaset.pandaset_dataset import PandasetDataset
 from .lyft.lyft_dataset import LyftDataset
-<<<<<<< HEAD
 from .neolix.neolix_dataset import NeolixDataset
-=======
 from .once.once_dataset import ONCEDataset
->>>>>>> c56a7544
 
 __all__ = {
     'DatasetTemplate': DatasetTemplate,
@@ -23,11 +20,8 @@
     'WaymoDataset': WaymoDataset,
     'PandasetDataset': PandasetDataset,
     'LyftDataset': LyftDataset,
-<<<<<<< HEAD
     'NeolixDataset': NeolixDataset,
-=======
     'ONCEDataset': ONCEDataset
->>>>>>> c56a7544
 }
 
 
